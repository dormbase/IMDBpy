"""
imdb package.

This package can be used to retrieve information about a movie or
a person from the IMDb database.
It can fetch data through different media (e.g.: the IMDb web pages,
a SQL database, etc.)

Copyright 2004-2010 Davide Alberani <da@erlug.linux.it>

This program is free software; you can redistribute it and/or modify
it under the terms of the GNU General Public License as published by
the Free Software Foundation; either version 2 of the License, or
(at your option) any later version.

This program is distributed in the hope that it will be useful,
but WITHOUT ANY WARRANTY; without even the implied warranty of
MERCHANTABILITY or FITNESS FOR A PARTICULAR PURPOSE.  See the
GNU General Public License for more details.

You should have received a copy of the GNU General Public License
along with this program; if not, write to the Free Software
Foundation, Inc., 59 Temple Place, Suite 330, Boston, MA  02111-1307  USA
"""

__all__ = ['IMDb', 'IMDbError', 'Movie', 'Person', 'Character', 'Company',
            'available_access_systems']
<<<<<<< HEAD
__version__ = VERSION = '4.8dev20100821'
=======
__version__ = VERSION = '4.7dev20100904'
>>>>>>> cb964b43

# Import compatibility module (importing it is enough).
import _compat

import sys, os, ConfigParser, logging
from types import MethodType

from imdb import Movie, Person, Character, Company
import imdb._logging
from imdb._exceptions import IMDbError, IMDbDataAccessError
from imdb.utils import build_title, build_name, build_company_name

_aux_logger = logging.getLogger('imdbpy.aux')


# URLs of the main pages for movies, persons, characters and queries.
imdbURL_base = 'http://akas.imdb.com/'
# http://akas.imdb.com/title/
imdbURL_movie_base = '%stitle/' % imdbURL_base
# http://akas.imdb.com/title/tt%s/
imdbURL_movie_main = imdbURL_movie_base + 'tt%s/'
# http://akas.imdb.com/name/
imdbURL_person_base = '%sname/' % imdbURL_base
# http://akas.imdb.com/name/nm%s/
imdbURL_person_main = imdbURL_person_base + 'nm%s/'
# http://akas.imdb.com/character/
imdbURL_character_base = '%scharacter/' % imdbURL_base
# http://akas.imdb.com/character/ch%s/
imdbURL_character_main = imdbURL_character_base + 'ch%s/'
# http://akas.imdb.com/company/
imdbURL_company_base = '%scompany/' % imdbURL_base
# http://akas.imdb.com/company/co%s/
imdbURL_company_main = imdbURL_company_base + 'co%s/'
# http://akas.imdb.com/keyword/%s/
imdbURL_keyword_main = imdbURL_base + 'keyword/%s/'
# http://akas.imdb.com/chart/top
imdbURL_top250 = imdbURL_base + 'chart/top'
# http://akas.imdb.com/chart/bottom
imdbURL_bottom100 = imdbURL_base + 'chart/bottom'
# http://akas.imdb.com/find?%s
imdbURL_find = imdbURL_base + 'find?%s'

# Name of the configuration file.
confFileName = 'imdbpy.cfg'

class ConfigParserWithCase(ConfigParser.ConfigParser):
    """A case-sensitive parser for configuration files."""
    def __init__(self, defaults=None, confFile=None, *args, **kwds):
        """Initialize the parser.

        *defaults* -- defaults values.
        *confFile* -- the file (or list of files) to parse."""
        ConfigParser.ConfigParser.__init__(self, defaults=defaults)
        if confFile is None:
            dotFileName = '.' + confFileName
            # Current and home directory.
            confFile = [os.path.join(os.getcwd(), confFileName),
                        os.path.join(os.getcwd(), dotFileName),
                        os.path.join(os.path.expanduser('~'), confFileName),
                        os.path.join(os.path.expanduser('~'), dotFileName)]
            if os.name == 'posix':
                sep = getattr(os.path, 'sep', '/')
                # /etc/ and /etc/conf.d/
                confFile.append(os.path.join(sep, 'etc', confFileName))
                confFile.append(os.path.join(sep, 'etc', 'conf.d',
                                            confFileName))
            else:
                # etc subdirectory of sys.prefix, for non-unix systems.
                confFile.append(os.path.join(sys.prefix, 'etc', confFileName))
        for fname in confFile:
            try:
                self.read(fname)
            except (ConfigParser.MissingSectionHeaderError,
                    ConfigParser.ParsingError), e:
                _aux_logger.warn('Troubles reading config file: %s' % e)
            # Stop at the first valid file.
            if self.has_section('imdbpy'):
                break

    def optionxform(self, optionstr):
        """Option names are case sensitive."""
        return optionstr

    def _manageValue(self, value):
        """Custom substitutions for values."""
        if not isinstance(value, (str, unicode)):
            return value
        vlower = value.lower()
        if vlower in self._boolean_states:
            return self._boolean_states[vlower]
        elif vlower == 'none':
            return None
        return value

    def get(self, section, option, *args, **kwds):
        """Return the value of an option from a given section."""
        value = ConfigParser.ConfigParser.get(self, section, option,
                                            *args, **kwds)
        return self._manageValue(value)

    def items(self, section, *args, **kwds):
        """Return a list of (key, value) tuples of items of the
        given section."""
        if section != 'DEFAULT' and not self.has_section(section):
            return []
        keys = ConfigParser.ConfigParser.options(self, section)
        return [(k, self.get(section, k, *args, **kwds)) for k in keys]

    def getDict(self, section):
        """Return a dictionary of items of the specified section."""
        return dict(self.items(section))


def IMDb(accessSystem=None, *arguments, **keywords):
    """Return an instance of the appropriate class.
    The accessSystem parameter is used to specify the kind of
    the preferred access system."""
    if accessSystem is None or accessSystem in ('auto', 'config'):
        try:
            cfg_file = ConfigParserWithCase(*arguments, **keywords)
            # Parameters set by the code take precedence.
            kwds = cfg_file.getDict('imdbpy')
            if 'accessSystem' in kwds:
                accessSystem = kwds['accessSystem']
                del kwds['accessSystem']
            else:
                accessSystem = 'http'
            kwds.update(keywords)
            keywords = kwds
        except Exception, e:
            logging.getLogger('imdbpy').warn('Unable to read configuration' \
                                            ' file; complete error: %s' % e)
            # It just LOOKS LIKE a bad habit: we tried to read config
            # options from some files, but something is gone horribly
            # wrong: ignore everything and pretend we were called with
            # the 'http' accessSystem.
            accessSystem = 'http'
    if 'loggingLevel' in keywords:
        imdb._logging.setLevel(keywords['loggingLevel'])
        del keywords['loggingLevel']
    if 'loggingConfig' in keywords:
        logCfg = keywords['loggingConfig']
        del keywords['loggingConfig']
        try:
            import logging.config
            logging.config.fileConfig(os.path.expanduser(logCfg))
        except Exception, e:
            logging.getLogger('imdbpy').warn('unable to read logger ' \
                                            'config: %s' % e)
    if accessSystem in ('http', 'web', 'html'):
        from parser.http import IMDbHTTPAccessSystem
        return IMDbHTTPAccessSystem(*arguments, **keywords)
    elif accessSystem in ('httpThin', 'webThin', 'htmlThin'):
        from parser.http import IMDbHTTPAccessSystem
        return IMDbHTTPAccessSystem(isThin=1, *arguments, **keywords)
    elif accessSystem in ('mobile',):
        from parser.mobile import IMDbMobileAccessSystem
        return IMDbMobileAccessSystem(*arguments, **keywords)
    elif accessSystem in ('local', 'files'):
        # The local access system was removed since IMDbPY 4.2.
        raise IMDbError, 'the local access system was removed since IMDbPY 4.2'
    elif accessSystem in ('sql', 'db', 'database'):
        try:
            from parser.sql import IMDbSqlAccessSystem
        except ImportError:
            raise IMDbError, 'the sql access system is not installed'
        return IMDbSqlAccessSystem(*arguments, **keywords)
    else:
        raise IMDbError, 'unknown kind of data access system: "%s"' \
                            % accessSystem


def available_access_systems():
    """Return the list of available data access systems."""
    asList = []
    # XXX: trying to import modules is a good thing?
    try:
        from parser.http import IMDbHTTPAccessSystem
        asList += ['http', 'httpThin']
    except ImportError:
        pass
    try:
        from parser.mobile import IMDbMobileAccessSystem
        asList.append('mobile')
    except ImportError:
        pass
    try:
        from parser.sql import IMDbSqlAccessSystem
        asList.append('sql')
    except ImportError:
        pass
    return asList


# XXX: I'm not sure this is a good guess.
#      I suppose that an argument of the IMDb function can be used to
#      set a default encoding for the output, and then Movie, Person and
#      Character objects can use this default encoding, returning strings.
#      Anyway, passing unicode strings to search_movie(), search_person()
#      and search_character() methods is always safer.
encoding = getattr(sys.stdin, 'encoding', '') or sys.getdefaultencoding()

class IMDbBase:
    """The base class used to search for a movie/person/character and
    to get a Movie/Person/Character object.

    This class cannot directly fetch data of any kind and so you
    have to search the "real" code into a subclass."""

    # The name of the preferred access system (MUST be overridden
    # in the subclasses).
    accessSystem = 'UNKNOWN'

    # Top-level logger for IMDbPY.
    _imdb_logger = logging.getLogger('imdbpy')

    def __init__(self, defaultModFunct=None, results=20, keywordsResults=100,
                *arguments, **keywords):
        """Initialize the access system.
        If specified, defaultModFunct is the function used by
        default by the Person, Movie and Character objects, when
        accessing their text fields.
        """
        # The function used to output the strings that need modification (the
        # ones containing references to movie titles and person names).
        self._defModFunct = defaultModFunct
        # Number of results to get.
        try:
            results = int(results)
        except (TypeError, ValueError):
            results = 20
        if results < 1:
            results = 20
        self._results = results
        try:
            keywordsResults = int(keywordsResults)
        except (TypeError, ValueError):
            keywordsResults = 100
        if keywordsResults < 1:
            keywordsResults = 100
        self._keywordsResults = keywordsResults

    def _normalize_movieID(self, movieID):
        """Normalize the given movieID."""
        # By default, do nothing.
        return movieID

    def _normalize_personID(self, personID):
        """Normalize the given personID."""
        # By default, do nothing.
        return personID

    def _normalize_characterID(self, characterID):
        """Normalize the given characterID."""
        # By default, do nothing.
        return characterID

    def _normalize_companyID(self, companyID):
        """Normalize the given companyID."""
        # By default, do nothing.
        return companyID

    def _get_real_movieID(self, movieID):
        """Handle title aliases."""
        # By default, do nothing.
        return movieID

    def _get_real_personID(self, personID):
        """Handle name aliases."""
        # By default, do nothing.
        return personID

    def _get_real_characterID(self, characterID):
        """Handle character name aliases."""
        # By default, do nothing.
        return characterID

    def _get_real_companyID(self, companyID):
        """Handle company name aliases."""
        # By default, do nothing.
        return companyID

    def _get_infoset(self, prefname):
        """Return methods with the name starting with prefname."""
        infoset = []
        excludes = ('%sinfoset' % prefname,)
        preflen = len(prefname)
        for name in dir(self.__class__):
            if name.startswith(prefname) and name not in excludes:
                member = getattr(self.__class__, name)
                if isinstance(member, MethodType):
                    infoset.append(name[preflen:].replace('_', ' '))
        return infoset

    def get_movie_infoset(self):
        """Return the list of info set available for movies."""
        return self._get_infoset('get_movie_')

    def get_person_infoset(self):
        """Return the list of info set available for persons."""
        return self._get_infoset('get_person_')

    def get_character_infoset(self):
        """Return the list of info set available for characters."""
        return self._get_infoset('get_character_')

    def get_company_infoset(self):
        """Return the list of info set available for companies."""
        return self._get_infoset('get_company_')

    def get_movie(self, movieID, info=Movie.Movie.default_info, modFunct=None):
        """Return a Movie object for the given movieID.

        The movieID is something used to univocally identify a movie;
        it can be the imdbID used by the IMDb web server, a file
        pointer, a line number in a file, an ID in a database, etc.

        info is the list of sets of information to retrieve.

        If specified, modFunct will be the function used by the Movie
        object when accessing its text fields (like 'plot')."""
        movieID = self._normalize_movieID(movieID)
        movieID = self._get_real_movieID(movieID)
        movie = Movie.Movie(movieID=movieID, accessSystem=self.accessSystem)
        modFunct = modFunct or self._defModFunct
        if modFunct is not None:
            movie.set_mod_funct(modFunct)
        self.update(movie, info)
        return movie

    get_episode = get_movie

    def _search_movie(self, title, results):
        """Return a list of tuples (movieID, {movieData})"""
        # XXX: for the real implementation, see the method of the
        #      subclass, somewhere under the imdb.parser package.
        raise NotImplementedError, 'override this method'

    def search_movie(self, title, results=None, _episodes=False):
        """Return a list of Movie objects for a query for the given title.
        The results argument is the maximum number of results to return."""
        if results is None:
            results = self._results
        try:
            results = int(results)
        except (ValueError, OverflowError):
            results = 20
        # XXX: I suppose it will be much safer if the user provides
        #      an unicode string... this is just a guess.
        if not isinstance(title, unicode):
            title = unicode(title, encoding, 'replace')
        if not _episodes:
            res = self._search_movie(title, results)
        else:
            res = self._search_episode(title, results)
        return [Movie.Movie(movieID=self._get_real_movieID(mi),
                data=md, modFunct=self._defModFunct,
                accessSystem=self.accessSystem) for mi, md in res][:results]

    def _search_episode(self, title, results):
        """Return a list of tuples (movieID, {movieData})"""
        # XXX: for the real implementation, see the method of the
        #      subclass, somewhere under the imdb.parser package.
        raise NotImplementedError, 'override this method'

    def search_episode(self, title, results=None):
        """Return a list of Movie objects for a query for the given title.
        The results argument is the maximum number of results to return;
        this method searches only for titles of tv (mini) series' episodes."""
        return self.search_movie(title, results=results, _episodes=True)

    def get_person(self, personID, info=Person.Person.default_info,
                    modFunct=None):
        """Return a Person object for the given personID.

        The personID is something used to univocally identify a person;
        it can be the imdbID used by the IMDb web server, a file
        pointer, a line number in a file, an ID in a database, etc.

        info is the list of sets of information to retrieve.

        If specified, modFunct will be the function used by the Person
        object when accessing its text fields (like 'mini biography')."""
        personID = self._normalize_personID(personID)
        personID = self._get_real_personID(personID)
        person = Person.Person(personID=personID,
                                accessSystem=self.accessSystem)
        modFunct = modFunct or self._defModFunct
        if modFunct is not None:
            person.set_mod_funct(modFunct)
        self.update(person, info)
        return person

    def _search_person(self, name, results):
        """Return a list of tuples (personID, {personData})"""
        # XXX: for the real implementation, see the method of the
        #      subclass, somewhere under the imdb.parser package.
        raise NotImplementedError, 'override this method'

    def search_person(self, name, results=None):
        """Return a list of Person objects for a query for the given name.

        The results argument is the maximum number of results to return."""
        if results is None:
            results = self._results
        try:
            results = int(results)
        except (ValueError, OverflowError):
            results = 20
        if not isinstance(name, unicode):
            name = unicode(name, encoding, 'replace')
        res = self._search_person(name, results)
        return [Person.Person(personID=self._get_real_personID(pi),
                data=pd, modFunct=self._defModFunct,
                accessSystem=self.accessSystem) for pi, pd in res][:results]

    def get_character(self, characterID, info=Character.Character.default_info,
                    modFunct=None):
        """Return a Character object for the given characterID.

        The characterID is something used to univocally identify a character;
        it can be the imdbID used by the IMDb web server, a file
        pointer, a line number in a file, an ID in a database, etc.

        info is the list of sets of information to retrieve.

        If specified, modFunct will be the function used by the Character
        object when accessing its text fields (like 'biography')."""
        characterID = self._normalize_characterID(characterID)
        characterID = self._get_real_characterID(characterID)
        character = Character.Character(characterID=characterID,
                                accessSystem=self.accessSystem)
        modFunct = modFunct or self._defModFunct
        if modFunct is not None:
            character.set_mod_funct(modFunct)
        self.update(character, info)
        return character

    def _search_character(self, name, results):
        """Return a list of tuples (characterID, {characterData})"""
        # XXX: for the real implementation, see the method of the
        #      subclass, somewhere under the imdb.parser package.
        raise NotImplementedError, 'override this method'

    def search_character(self, name, results=None):
        """Return a list of Character objects for a query for the given name.

        The results argument is the maximum number of results to return."""
        if results is None:
            results = self._results
        try:
            results = int(results)
        except (ValueError, OverflowError):
            results = 20
        if not isinstance(name, unicode):
            name = unicode(name, encoding, 'replace')
        res = self._search_character(name, results)
        return [Character.Character(characterID=self._get_real_characterID(pi),
                data=pd, modFunct=self._defModFunct,
                accessSystem=self.accessSystem) for pi, pd in res][:results]

    def get_company(self, companyID, info=Company.Company.default_info,
                    modFunct=None):
        """Return a Company object for the given companyID.

        The companyID is something used to univocally identify a company;
        it can be the imdbID used by the IMDb web server, a file
        pointer, a line number in a file, an ID in a database, etc.

        info is the list of sets of information to retrieve.

        If specified, modFunct will be the function used by the Company
        object when accessing its text fields (none, so far)."""
        companyID = self._normalize_companyID(companyID)
        companyID = self._get_real_companyID(companyID)
        company = Company.Company(companyID=companyID,
                                accessSystem=self.accessSystem)
        modFunct = modFunct or self._defModFunct
        if modFunct is not None:
            company.set_mod_funct(modFunct)
        self.update(company, info)
        return company

    def _search_company(self, name, results):
        """Return a list of tuples (companyID, {companyData})"""
        # XXX: for the real implementation, see the method of the
        #      subclass, somewhere under the imdb.parser package.
        raise NotImplementedError, 'override this method'

    def search_company(self, name, results=None):
        """Return a list of Company objects for a query for the given name.

        The results argument is the maximum number of results to return."""
        if results is None:
            results = self._results
        try:
            results = int(results)
        except (ValueError, OverflowError):
            results = 20
        if not isinstance(name, unicode):
            name = unicode(name, encoding, 'replace')
        res = self._search_company(name, results)
        return [Company.Company(companyID=self._get_real_companyID(pi),
                data=pd, modFunct=self._defModFunct,
                accessSystem=self.accessSystem) for pi, pd in res][:results]

    def _search_keyword(self, keyword, results):
        """Return a list of 'keyword' strings."""
        # XXX: for the real implementation, see the method of the
        #      subclass, somewhere under the imdb.parser package.
        raise NotImplementedError, 'override this method'

    def search_keyword(self, keyword, results=None):
        """Search for existing keywords, similar to the given one."""
        if results is None:
            results = self._keywordsResults
        try:
            results = int(results)
        except (ValueError, OverflowError):
            results = 100
        if not isinstance(keyword, unicode):
            keyword = unicode(keyword, encoding, 'replace')
        return self._search_keyword(keyword, results)

    def _get_keyword(self, keyword, results):
        """Return a list of tuples (movieID, {movieData})"""
        # XXX: for the real implementation, see the method of the
        #      subclass, somewhere under the imdb.parser package.
        raise NotImplementedError, 'override this method'

    def get_keyword(self, keyword, results=None):
        """Return a list of movies for the given keyword."""
        if results is None:
            results = self._keywordsResults
        try:
            results = int(results)
        except (ValueError, OverflowError):
            results = 100
        # XXX: I suppose it will be much safer if the user provides
        #      an unicode string... this is just a guess.
        if not isinstance(keyword, unicode):
            keyword = unicode(keyword, encoding, 'replace')
        res = self._get_keyword(keyword, results)
        return [Movie.Movie(movieID=self._get_real_movieID(mi),
                data=md, modFunct=self._defModFunct,
                accessSystem=self.accessSystem) for mi, md in res][:results]

    def _get_top_bottom_movies(self, kind):
        """Return the list of the top 250 or bottom 100 movies."""
        # XXX: for the real implementation, see the method of the
        #      subclass, somewhere under the imdb.parser package.
        #      This method must return a list of (movieID, {movieDict})
        #      tuples.  The kind parameter can be 'top' or 'bottom'.
        raise NotImplementedError, 'override this method'

    def get_top250_movies(self):
        """Return the list of the top 250 movies."""
        res = self._get_top_bottom_movies('top')
        return [Movie.Movie(movieID=self._get_real_movieID(mi),
                data=md, modFunct=self._defModFunct,
                accessSystem=self.accessSystem) for mi, md in res]

    def get_bottom100_movies(self):
        """Return the list of the bottom 100 movies."""
        res = self._get_top_bottom_movies('bottom')
        return [Movie.Movie(movieID=self._get_real_movieID(mi),
                data=md, modFunct=self._defModFunct,
                accessSystem=self.accessSystem) for mi, md in res]

    def new_movie(self, *arguments, **keywords):
        """Return a Movie object."""
        # XXX: not really useful...
        if 'title' in keywords:
            if not isinstance(keywords['title'], unicode):
                keywords['title'] = unicode(keywords['title'],
                                            encoding, 'replace')
        elif len(arguments) > 1:
            if not isinstance(arguments[1], unicode):
                arguments[1] = unicode(arguments[1], encoding, 'replace')
        return Movie.Movie(accessSystem=self.accessSystem,
                            *arguments, **keywords)

    def new_person(self, *arguments, **keywords):
        """Return a Person object."""
        # XXX: not really useful...
        if 'name' in keywords:
            if not isinstance(keywords['name'], unicode):
                keywords['name'] = unicode(keywords['name'],
                                            encoding, 'replace')
        elif len(arguments) > 1:
            if not isinstance(arguments[1], unicode):
                arguments[1] = unicode(arguments[1], encoding, 'replace')
        return Person.Person(accessSystem=self.accessSystem,
                                *arguments, **keywords)

    def new_character(self, *arguments, **keywords):
        """Return a Character object."""
        # XXX: not really useful...
        if 'name' in keywords:
            if not isinstance(keywords['name'], unicode):
                keywords['name'] = unicode(keywords['name'],
                                            encoding, 'replace')
        elif len(arguments) > 1:
            if not isinstance(arguments[1], unicode):
                arguments[1] = unicode(arguments[1], encoding, 'replace')
        return Character.Character(accessSystem=self.accessSystem,
                                    *arguments, **keywords)

    def new_company(self, *arguments, **keywords):
        """Return a Company object."""
        # XXX: not really useful...
        if 'name' in keywords:
            if not isinstance(keywords['name'], unicode):
                keywords['name'] = unicode(keywords['name'],
                                            encoding, 'replace')
        elif len(arguments) > 1:
            if not isinstance(arguments[1], unicode):
                arguments[1] = unicode(arguments[1], encoding, 'replace')
        return Company.Company(accessSystem=self.accessSystem,
                                    *arguments, **keywords)

    def update(self, mop, info=None, override=0):
        """Given a Movie, Person, Character or Company object with only
        partial information, retrieve the required set of information.

        info is the list of sets of information to retrieve.

        If override is set, the information are retrieved and updated
        even if they're already in the object."""
        # XXX: should this be a method of the Movie/Person/Character/Company
        #      classes?  NO!  What for instances created by external functions?
        mopID = None
        prefix = ''
        if isinstance(mop, Movie.Movie):
            mopID = mop.movieID
            prefix = 'movie'
        elif isinstance(mop, Person.Person):
            mopID = mop.personID
            prefix = 'person'
        elif isinstance(mop, Character.Character):
            mopID = mop.characterID
            prefix = 'character'
        elif isinstance(mop, Company.Company):
            mopID = mop.companyID
            prefix = 'company'
        else:
            raise IMDbError, 'object ' + repr(mop) + \
                    ' is not a Movie, Person, Character or Company instance'
        if mopID is None:
            # XXX: enough?  It's obvious that there are Characters
            #      objects without characterID, so I think they should
            #      just do nothing, when an i.update(character) is tried.
            if prefix == 'character':
                return
            raise IMDbDataAccessError, \
                'the supplied object has null movieID, personID or companyID'
        if mop.accessSystem == self.accessSystem:
            aSystem = self
        else:
            aSystem = IMDb(mop.accessSystem)
        if info is None:
            info = mop.default_info
        elif info == 'all':
            if isinstance(mop, Movie.Movie):
                info = self.get_movie_infoset()
            elif isinstance(mop, Person.Person):
                info = self.get_person_infoset()
            elif isinstance(mop, Character.Character):
                info = self.get_character_infoset()
            else:
                info = self.get_company_infoset()
        if not isinstance(info, (tuple, list)):
            info = (info,)
        res = {}
        for i in info:
            if i in mop.current_info and not override:
                continue
            if not i:
                continue
            self._imdb_logger.debug('retrieving "%s" info set', i)
            try:
                method = getattr(aSystem, 'get_%s_%s' %
                                    (prefix, i.replace(' ', '_')))
            except AttributeError:
                self._imdb_logger.error('unknown information set "%s"', i)
                # Keeps going.
                method = lambda *x: {}
            try:
                ret = method(mopID)
            except Exception, e:
                self._imdb_logger.critical('caught an exception retrieving ' \
                                    'or parsing "%s" info set for mopID ' \
                                    '"%s" (accessSystem: %s)',
                                    i, mopID, mop.accessSystem, exc_info=True)
                ret = {}
            keys = None
            if 'data' in ret:
                res.update(ret['data'])
                if isinstance(ret['data'], dict):
                    keys = ret['data'].keys()
            if 'info sets' in ret:
                for ri in ret['info sets']:
                    mop.add_to_current_info(ri, keys, mainInfoset=i)
            else:
                mop.add_to_current_info(i, keys)
            if 'titlesRefs' in ret:
                mop.update_titlesRefs(ret['titlesRefs'])
            if 'namesRefs' in ret:
                mop.update_namesRefs(ret['namesRefs'])
            if 'charactersRefs' in ret:
                mop.update_charactersRefs(ret['charactersRefs'])
        mop.set_data(res, override=0)

    def get_imdbMovieID(self, movieID):
        """Translate a movieID in an imdbID (the ID used by the IMDb
        web server); must be overridden by the subclass."""
        # XXX: for the real implementation, see the method of the
        #      subclass, somewhere under the imdb.parser package.
        raise NotImplementedError, 'override this method'

    def get_imdbPersonID(self, personID):
        """Translate a personID in a imdbID (the ID used by the IMDb
        web server); must be overridden by the subclass."""
        # XXX: for the real implementation, see the method of the
        #      subclass, somewhere under the imdb.parser package.
        raise NotImplementedError, 'override this method'

    def get_imdbCharacterID(self, characterID):
        """Translate a characterID in a imdbID (the ID used by the IMDb
        web server); must be overridden by the subclass."""
        # XXX: for the real implementation, see the method of the
        #      subclass, somewhere under the imdb.parser package.
        raise NotImplementedError, 'override this method'

    def get_imdbCompanyID(self, companyID):
        """Translate a companyID in a imdbID (the ID used by the IMDb
        web server); must be overridden by the subclass."""
        # XXX: for the real implementation, see the method of the
        #      subclass, somewhere under the imdb.parser package.
        raise NotImplementedError, 'override this method'

    def _searchIMDb(self, kind, ton):
        """Search the IMDb akas server for the given title or name."""
        # The Exact Primary search system has gone AWOL, so we resort
        # to the mobile search. :-/
        if not ton:
            return None
        aSystem = IMDb('mobile')
        if kind == 'tt':
            searchFunct = aSystem.search_movie
            check = 'long imdb canonical title'
        elif kind == 'nm':
            searchFunct = aSystem.search_person
            check = 'long imdb canonical name'
        elif kind == 'char':
            searchFunct = aSystem.search_character
            check = 'long imdb canonical name'
        elif kind == 'co':
            # XXX: are [COUNTRY] codes included in the results?
            searchFunct = aSystem.search_company
            check = 'long imdb name'
        try:
            searchRes = searchFunct(ton)
        except IMDbError:
            return None
        # When only one result is returned, assume it was from an
        # exact match.
        if len(searchRes) == 1:
            return searchRes[0].getID()
        for item in searchRes:
            # Return the first perfect match.
            if item[check] == ton:
                return item.getID()
        return None

    def title2imdbID(self, title):
        """Translate a movie title (in the plain text data files format)
        to an imdbID.
        Try an Exact Primary Title search on IMDb;
        return None if it's unable to get the imdbID."""
        return self._searchIMDb('tt', title)

    def name2imdbID(self, name):
        """Translate a person name in an imdbID.
        Try an Exact Primary Name search on IMDb;
        return None if it's unable to get the imdbID."""
        return self._searchIMDb('tt', name)

    def character2imdbID(self, name):
        """Translate a character name in an imdbID.
        Try an Exact Primary Name search on IMDb;
        return None if it's unable to get the imdbID."""
        return self._searchIMDb('char', name)

    def company2imdbID(self, name):
        """Translate a company name in an imdbID.
        Try an Exact Primary Name search on IMDb;
        return None if it's unable to get the imdbID."""
        return self._searchIMDb('co', name)

    def get_imdbID(self, mop):
        """Return the imdbID for the given Movie, Person, Character or Company
        object."""
        imdbID = None
        if mop.accessSystem == self.accessSystem:
            aSystem = self
        else:
            aSystem = IMDb(mop.accessSystem)
        if isinstance(mop, Movie.Movie):
            if mop.movieID is not None:
                imdbID = aSystem.get_imdbMovieID(mop.movieID)
            else:
                imdbID = aSystem.title2imdbID(build_title(mop, canonical=0,
                                                ptdf=1))
        elif isinstance(mop, Person.Person):
            if mop.personID is not None:
                imdbID = aSystem.get_imdbPersonID(mop.personID)
            else:
                imdbID = aSystem.name2imdbID(build_name(mop, canonical=1))
        elif isinstance(mop, Character.Character):
            if mop.characterID is not None:
                imdbID = aSystem.get_imdbCharacterID(mop.characterID)
            else:
                # canonical=0 ?
                imdbID = aSystem.character2imdbID(build_name(mop, canonical=1))
        elif isinstance(mop, Company.Company):
            if mop.companyID is not None:
                imdbID = aSystem.get_imdbCompanyID(mop.companyID)
            else:
                imdbID = aSystem.company2imdbID(build_company_name(mop))
        else:
            raise IMDbError, 'object ' + repr(mop) + \
                        ' is not a Movie, Person or Character instance'
        return imdbID

    def get_imdbURL(self, mop):
        """Return the main IMDb URL for the given Movie, Person,
        Character or Company object, or None if unable to get it."""
        imdbID = self.get_imdbID(mop)
        if imdbID is None:
            return None
        if isinstance(mop, Movie.Movie):
            url_firstPart = imdbURL_movie_main
        elif isinstance(mop, Person.Person):
            url_firstPart = imdbURL_person_main
        elif isinstance(mop, Character.Character):
            url_firstPart = imdbURL_character_main
        elif isinstance(mop, Company.Company):
            url_firstPart = imdbURL_company_main
        else:
            raise IMDbError, 'object ' + repr(mop) + \
                        ' is not a Movie, Person, Character or Company instance'
        return url_firstPart % imdbID

    def get_special_methods(self):
        """Return the special methods defined by the subclass."""
        sm_dict = {}
        base_methods = []
        for name in dir(IMDbBase):
            member = getattr(IMDbBase, name)
            if isinstance(member, MethodType):
                base_methods.append(name)
        for name in dir(self.__class__):
            if name.startswith('_') or name in base_methods or \
                    name.startswith('get_movie_') or \
                    name.startswith('get_person_') or \
                    name.startswith('get_company_') or \
                    name.startswith('get_character_'):
                continue
            member = getattr(self.__class__, name)
            if isinstance(member, MethodType):
                sm_dict.update({name: member.__doc__})
        return sm_dict
<|MERGE_RESOLUTION|>--- conflicted
+++ resolved
@@ -25,11 +25,7 @@
 
 __all__ = ['IMDb', 'IMDbError', 'Movie', 'Person', 'Character', 'Company',
             'available_access_systems']
-<<<<<<< HEAD
-__version__ = VERSION = '4.8dev20100821'
-=======
 __version__ = VERSION = '4.7dev20100904'
->>>>>>> cb964b43
 
 # Import compatibility module (importing it is enough).
 import _compat
